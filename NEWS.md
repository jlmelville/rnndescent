--- conflicted
+++ resolved
@@ -1,3 +1,18 @@
+# rnndescent devel
+
+* New parameter: for `nnd_knn` and `rnnd_build`: `weight_by_degree`. If set
+to `TRUE`, then the candidate list in nearest neighbor descent is weighted in
+favor of low-degree items, which should make for a more diverse local join.
+There is a minor increase in computation but also a minor increase in accuracy.
+the knn graph with no index built. The index can be very large in size for high
+dimensional or large datasets, so this function is useful if you only care about
+the knn graph and won't ever want to query new data.
+* New parameter for `rnnd_query` and `graph_knn_query`: `max_search_fraction`.
+This parameter controls the maximum number of nodes that can be searched during
+querying. If the number of nodes searched exceeds this fraction of the total
+number of nodes in the graph, the search will be terminated. This can be
+used in combination with `epsilon` to avoid excessive search times.
+
 # rnndescent 0.0.16
 
 ## Breaking changes
@@ -17,27 +32,12 @@
 ## New features
 
 * New function: `rnnd_knn`. Behaves a lot like `rnnd_build`, but *only* returns
-<<<<<<< HEAD
 the knn graph with no index built. The index can be very large in size for
 high dimensional or large datasets, so this function is useful if you only
 care about the knn graph and won't ever want to query new data.
-* New parameter: for `nnd_knn` and `rnnd_build`: `weight_by_degree`. If set
-to `TRUE`, then the candidate list in nearest neighbor descent is weighted in
-favor of low-degree items, which should make for a more diverse local join.
-There is a minor increase in computation but also a minor increase in accuracy.
-=======
-the knn graph with no index built. The index can be very large in size for high
-dimensional or large datasets, so this function is useful if you only care about
-the knn graph and won't ever want to query new data.
 * New function: `neighbor_overlap`. Measures the overlap of two knn graphs via
 their shared indices. A similar function was used extensively in some vignettes
 so it may have sufficient utility to be useful to others.
-* New parameter for `rnnd_query` and `graph_knn_query`: `max_search_fraction`.
-This parameter controls the maximum number of nodes that can be searched during
-querying. If the number of nodes searched exceeds this fraction of the total
-number of nodes in the graph, the search will be terminated. This can be
-used in combination with `epsilon` to avoid excessive search times.
->>>>>>> 7fa296c1
 
 ## Bug fixes and minor improvements
 
