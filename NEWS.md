--- conflicted
+++ resolved
@@ -1,6 +1,7 @@
 # rnndescent (development version)
 
-<<<<<<< HEAD
+## New features
+
 * New parameter: for `nnd_knn` and `rnnd_build`: `weight_by_degree`. If set
 to `TRUE`, then the candidate list in nearest neighbor descent is weighted in
 favor of low-degree items, which should make for a more diverse local join.
@@ -13,14 +14,13 @@
 querying. If the number of nodes searched exceeds this fraction of the total
 number of nodes in the graph, the search will be terminated. This can be
 used in combination with `epsilon` to avoid excessive search times.
-=======
+
 ## Bug fixes and minor improvements
 
 * Fix a factor of 2 error in the TS-SS metric. This does not affect the returned
 neighbors, just the distances. Thank you to reporter
 [Henry Linder](https://github.com/mhlinder)
 (<https://github.com/jlmelville/rnndescent/issues/8>).
->>>>>>> 9840b618
 
 # rnndescent 0.1.3
 
