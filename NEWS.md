--- conflicted
+++ resolved
@@ -1,5 +1,4 @@
-<<<<<<< HEAD
-# rnndescent devel
+# rnndescent (development version)
 
 * New parameter: for `nnd_knn` and `rnnd_build`: `weight_by_degree`. If set
 to `TRUE`, then the candidate list in nearest neighbor descent is weighted in
@@ -13,8 +12,6 @@
 querying. If the number of nodes searched exceeds this fraction of the total
 number of nodes in the graph, the search will be terminated. This can be
 used in combination with `epsilon` to avoid excessive search times.
-=======
-# rnndescent (development version)
 
 # rnndescent 0.1.3
 
@@ -30,7 +27,6 @@
 # rnndescent 0.1.1
 
 Initial CRAN submission.
->>>>>>> a4c6eaac
 
 # rnndescent 0.0.16
 
