//  rnndescent -- An R package for nearest neighbor descent
//
//  Copyright (C) 2021 James Melville
//
//  This file is part of rnndescent
//
//  rnndescent is free software: you can redistribute it and/or modify
//  it under the terms of the GNU General Public License as published by
//  the Free Software Foundation, either version 3 of the License, or
//  (at your option) any later version.
//
//  rnndescent is distributed in the hope that it will be useful,
//  but WITHOUT ANY WARRANTY; without even the implied warranty of
//  MERCHANTABILITY or FITNESS FOR A PARTICULAR PURPOSE.  See the
//  GNU General Public License for more details.
//
//  You should have received a copy of the GNU General Public License
//  along with rnndescent.  If not, see <http://www.gnu.org/licenses/>.

// NOLINTBEGIN(modernize-use-trailing-return-type)

#include <Rcpp.h>

<<<<<<< HEAD
#include "rnn_util.h"

using namespace Rcpp;
=======
using Rcpp::as;
using Rcpp::IntegerMatrix;
using Rcpp::IntegerVector;
>>>>>>> 4cb63b45

// [[Rcpp::export]]
IntegerVector reverse_nbr_size_impl(const IntegerMatrix &nn_idx,
                                    std::size_t nnbrs, std::size_t len,
                                    bool include_self = false) {
  const std::size_t nobs = nn_idx.nrow();
  auto data = as<std::vector<std::size_t>>(nn_idx);
  const constexpr auto missing = static_cast<std::size_t>(-1);
  std::vector<std::size_t> n_reverse(len);

  for (std::size_t i = 0; i < nnbrs; i++) {
    const auto inobs = nobs * i;
    for (std::size_t j = 0; j < nobs; j++) {
      auto jnbr = data[inobs + j];
      if (jnbr == missing) {
        continue;
      }
      // zero index
      --jnbr;
      if (jnbr == j && !include_self) {
        continue;
      }
      ++n_reverse[jnbr];
    }
  }
<<<<<<< HEAD
  return IntegerVector(n_reverse.begin(), n_reverse.end());
}

// [[Rcpp::export]]
IntegerVector shared_nbr_size_impl(IntegerMatrix nn_idx,
                                   std::size_t n_neighbors) {
  const std::size_t n_items = nn_idx.nrow();
  const constexpr std::size_t missing = static_cast<std::size_t>(-1);

  const std::size_t n_dim = nn_idx.ncol();
  auto data = r_to_idxt<std::size_t>(nn_idx);

  std::vector<std::size_t> n_shared(n_items);

  for (std::size_t i = 0; i < n_items; i++) {
    const auto ind = n_dim * i;
    for (std::size_t j = 0; j < n_neighbors; j++) {
      const auto inbr = data[ind + j];
      // skip missing and self neighbor
      if (inbr == missing || inbr == i) {
        continue;
      }
      const auto ij = n_dim * inbr;
      for (std::size_t k = 0; k < n_neighbors; k++) {
        if (data[ij + k] == i) {
          ++n_shared[i];
        }
      }
    }
  }
  return IntegerVector(n_shared.begin(), n_shared.end());
}
=======

  return {n_reverse.begin(), n_reverse.end()};
}

// NOLINTEND(modernize-use-trailing-return-type)
>>>>>>> 4cb63b45
<|MERGE_RESOLUTION|>--- conflicted
+++ resolved
@@ -21,15 +21,9 @@
 
 #include <Rcpp.h>
 
-<<<<<<< HEAD
-#include "rnn_util.h"
-
-using namespace Rcpp;
-=======
 using Rcpp::as;
 using Rcpp::IntegerMatrix;
 using Rcpp::IntegerVector;
->>>>>>> 4cb63b45
 
 // [[Rcpp::export]]
 IntegerVector reverse_nbr_size_impl(const IntegerMatrix &nn_idx,
@@ -55,43 +49,8 @@
       ++n_reverse[jnbr];
     }
   }
-<<<<<<< HEAD
-  return IntegerVector(n_reverse.begin(), n_reverse.end());
-}
-
-// [[Rcpp::export]]
-IntegerVector shared_nbr_size_impl(IntegerMatrix nn_idx,
-                                   std::size_t n_neighbors) {
-  const std::size_t n_items = nn_idx.nrow();
-  const constexpr std::size_t missing = static_cast<std::size_t>(-1);
-
-  const std::size_t n_dim = nn_idx.ncol();
-  auto data = r_to_idxt<std::size_t>(nn_idx);
-
-  std::vector<std::size_t> n_shared(n_items);
-
-  for (std::size_t i = 0; i < n_items; i++) {
-    const auto ind = n_dim * i;
-    for (std::size_t j = 0; j < n_neighbors; j++) {
-      const auto inbr = data[ind + j];
-      // skip missing and self neighbor
-      if (inbr == missing || inbr == i) {
-        continue;
-      }
-      const auto ij = n_dim * inbr;
-      for (std::size_t k = 0; k < n_neighbors; k++) {
-        if (data[ij + k] == i) {
-          ++n_shared[i];
-        }
-      }
-    }
-  }
-  return IntegerVector(n_shared.begin(), n_shared.end());
-}
-=======
 
   return {n_reverse.begin(), n_reverse.end()};
 }
 
-// NOLINTEND(modernize-use-trailing-return-type)
->>>>>>> 4cb63b45
+// NOLINTEND(modernize-use-trailing-return-type)